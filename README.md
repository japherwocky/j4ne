<<<<<<< HEAD
# J4NE - Multi-Platform Chat Bot with Agent Capabilities

J4NE is a versatile chat bot that supports multiple platforms including IRC, Twitch, Discord, and Twitter. It also includes a local agent system that can access software tools and perform various tasks.

## System Requirements

- Python 3.9 or later
- Dependencies listed in `requirements.txt`

## Setup Instructions

### 1. Python Environment Setup

```bash
# Create and activate a virtual environment
python3 -m venv .venv
source .venv/bin/activate  # On Windows: .venv\Scripts\activate

# Install dependencies
pip install -r requirements.txt
```

### 2. Configuration

Create a `.env` file in the project root with your API credentials. You can use the provided `.env.example` as a template:

```bash
# Copy the example file and edit it with your credentials
cp .env.example .env
```

At minimum, you'll need to set up the following for basic functionality:

```
# Discord credentials (required for Discord integration)
DISCORD_TOKEN=your-discord-bot-token
DISCORD_APP_ID=your-discord-application-id

# Twitch credentials (required for Twitch integration)
TWITCH_NAME=your-twitch-username
TWITCH_TOKEN=your-twitch-oauth-token
TWITCH_KEY=your-twitch-client-id

# Azure OpenAI credentials (required for agent functionality)
AZURE_OPENAI_API_KEY=your-api-key
AZURE_OPENAI_ENDPOINT=https://your-resource-name.openai.azure.com/
AZURE_OPENAI_API_VERSION=2024-12-01-preview
AZURE_OPENAI_API_MODEL=deployments/gpt-4.1
```

### 3. First-Time Setup
=======
# J4NE - AI Chat Bot with Data Visualizations

J4NE is a versatile chat bot with data visualization capabilities that supports multiple platforms including IRC, Twitch, Discord, and Twitter. The bot now supports both Azure OpenAI and Hugging Face models for AI inference.

## SYSTEM REQUIREMENTS
- Python 3.7 or later
- The application uses Python's virtual environment feature with dependencies listed in `requirements.txt`

## QUICK START

### 1. Set up Python Virtual Environment
```bash
python3 -m venv .venv
source .venv/bin/activate  # On Windows: .venv\Scripts\activate
pip install -r requirements.txt
```

### 2. Configure AI Inference
Copy the example environment file and configure your preferred AI provider:
```bash
cp .env.example .env
```

Edit `.env` to configure either Hugging Face (recommended) or Azure OpenAI:

#### Option A: Hugging Face (Recommended)
```bash
HF_MODEL_NAME=microsoft/DialoGPT-medium
HF_API_TOKEN=your_hugging_face_token_here
```

#### Option B: Azure OpenAI (Legacy)
```bash
AZURE_OPENAI_ENDPOINT=https://your-resource.openai.azure.com/
AZURE_OPENAI_API_MODEL=your-deployment-name
AZURE_OPENAI_API_VERSION=2023-12-01-preview
```

### 3. Get Hugging Face Token (if using HF API)
1. Visit [Hugging Face Settings](https://huggingface.co/settings/tokens)
2. Create a new token with read permissions
3. Add it to your `.env` file as `HF_API_TOKEN`

## GETTING J4NE UP AND RUNNING
**Important:** Ensure that a file named `keys.py` exists in the project root. This file will store credentials for various networks (e.g., Discord, Twitch, etc.).
>>>>>>> 302b8f27

Initialize the database tables:

```bash
python j4ne.py --mktables
```

<<<<<<< HEAD
## Running the Bot

### Basic Usage

```bash
# Start the bot with default settings
python j4ne.py

# Disable specific networks
python j4ne.py --twitter=False --twitch=False
```

### Discord Setup

1. Create a Discord application at [Discord Developer Portal](https://discord.com/developers/applications)
2. Copy the "Client ID" and "Token" into your `.env` file
3. Generate an invitation link:
=======
## DISCORD CONFIGURATION
1. **Create a Discord Application**:
   - Visit [Discord Developer Portal](https://discord.com/developers/applications).
   - Copy the "Client ID" and "Token" into your `keys.py`.
2. **Generate an Invitation Link**:
   - Run the bot with the `--newbot` option to get an invitation link for your server:
>>>>>>> 302b8f27
   ```bash
   python j4ne.py --newbot
   ```

<<<<<<< HEAD
## Agent Capabilities

J4NE includes a local agent system that can access various tools. The agent uses Azure OpenAI for LLM capabilities.

### 1. Starting the Agent

The agent is integrated into the main chat loop and can be started with:

```bash
python j4ne.py chat
```

This will start the chat interface where you can interact with the agent. By default, the agent uses a multiplexer that provides access to both filesystem and database tools.

### 2. Available Agent Tools

The agent has access to the following tools:

- **Filesystem Tools**:
  - `fs_list-files`: List files in a directory
  - `fs_read-file`: Read file contents
  - `fs_write-file`: Write to a file
  - `fs_delete-file`: Delete a file or directory

- **Database Tools**:
  - `db_read_query`: Execute SELECT queries
  - `db_write_query`: Execute INSERT/UPDATE/DELETE queries
  - `db_create_table`: Create database tables
  - `db_list_tables`: List all tables
  - `db_describe_table`: Get table schema
  - `db_append_insight`: Add business insights

### 3. Troubleshooting

If you encounter issues with the agent:

1. **Azure OpenAI Connection**: Ensure your `.env` file contains the correct Azure OpenAI credentials with the proper format:
   - `AZURE_OPENAI_ENDPOINT` should be the base URL (e.g., `https://your-resource-name.openai.azure.com/`)
   - `AZURE_OPENAI_API_MODEL` should include the `deployments/` prefix (e.g., `deployments/gpt-4.1`)

2. **Path Issues**: Make sure the paths to the server scripts are correct. The code automatically detects Windows vs. Unix paths for the Python executable.

3. **Logging**: Enable verbose logging to see more details about what's happening:
   ```bash
   python j4ne.py chat --verbose
   ```

4. **Process Management**: If the agent seems to hang, check if there are any orphaned Python processes that need to be terminated.

5. **Multiplexer Freezing**: If the multiplexer freezes after "Launching MCP Server", use the debugging tools:
   ```bash
   # Run the debugging script to test the multiplexer directly
   python debug_multiplexer.py
   ```
   See [DEBUGGING.md](DEBUGGING.md) for detailed troubleshooting steps.

## Web Interface

J4NE includes a Kanban board web interface:

=======
## BOT OPTIONS
1. **First-Time Setup**:
   - On your first run, use the following options:
   ```bash
   python j4ne.py --mktables
   ```
2. **Network-Specific Configuration**:
   - To disable a network, pass an argument like `--twitter=False` when launching:
   ```bash
   python j4ne.py --twitter=False
   ```

## STATIC ASSETS
Static files (e.g., GIFs, customized CSS) are stored in the `/static` directory:
- Images for reactions (e.g., `anneLewd4.gif`, `lul.PNG`).
- Libraries such as `moment.2.13.0.min.js`.

## DATABASE MANAGEMENT
1. The bot uses SQLite by default:
   - The database is located in `database.db`.
2. Migrations or updates can be handled via `db.py`.

## PROJECT STRUCTURE
- **`api/`:** REST API handlers.
- **`chatters/`, `commands/`:** Chat functionality.
- **`networks/`, `static/`, `templates/`:** Integrations and assets.
- **`tests/`:** Unit tests.

## RUNNING THE BOT
To start the bot, run:
>>>>>>> 302b8f27
```bash
# Start the web server
python j4ne.py web
```

<<<<<<< HEAD
This starts a web server on `http://localhost:8000/` with the following features:

- Main board view: [http://localhost:8000/](http://localhost:8000/)
- API endpoints:
  - `GET /api/kanban` — fetch the board
  - `POST /api/kanban/add` — add a card
  - `POST /api/kanban/move` — move a card
  - `POST /api/kanban/delete` — delete a card

## Project Structure

- **`api/`**: REST API handlers
- **`chatters/` and `commands/`**: Chat functionality and command handlers
  - `chatters/cli.py`: Agent client implementation
  - `chatters/__init__.py`: Chat loop and agent initialization
- **`networks/`**: Platform integrations (Discord, Twitch, IRC, Twitter)
- **`servers/`**: Agent tool servers
  - `filesystem.py`: File system access tools
  - `localsqlite.py`: Database query tools
  - `multiplexer_fixed.py`: Tool server multiplexer with improved error handling
  - `openaidiff.py`: File patching utility
- **`static/` and `templates/`**: Web interface assets
- **`tests/`**: Unit tests

## Command-Line Options

```bash
# Show help
python j4ne.py --help

# Enable verbose logging
python j4ne.py --verbose

# Start the chat loop (default)
python j4ne.py chat

# Start the web server
python j4ne.py web

# Send a greeting
python j4ne.py greet <name>
```

## Development

The project is structured to allow easy extension with new features:

1. Add new commands in the `commands/` directory
2. Add new network integrations in the `networks/` directory
3. Add new agent tools in the `servers/` directory
4. Extend the agent capabilities in `chatters/cli.py`

### Adding New Tools

To add a new tool server:

1. Create a new server file in the `servers/` directory
2. Implement the MCP protocol (see existing servers for examples)
3. Update the multiplexer to include your new server

## Future Work

See [PLAN.md](PLAN.md) for planned features and improvements.
=======
## AI MODEL RECOMMENDATIONS

### For Tool Calling and Structured Output
- `mistralai/Mistral-7B-Instruct-v0.1` - Excellent for tool calling
- `codellama/CodeLlama-7b-Instruct-hf` - Good for code-related tasks
- `meta-llama/Llama-2-7b-chat-hf` - Strong instruction following

### For Conversational Chat
- `microsoft/DialoGPT-medium` - Lightweight, good for casual chat
- `microsoft/DialoGPT-large` - Better quality, more resource intensive

### API Inference
- **Easy Setup**: No local resources needed, just set your model name and optional API token
- **Rate Limits**: Subject to Hugging Face API rate limits (get a token for better limits)
- **Model Variety**: Access to thousands of models on Hugging Face Hub

## COMMAND-LINE USAGE
You can execute different modules/features using subcommands:
- **Chat Loop**:
  ```bash
  python j4ne.py chat
  ```
- **Greet**:
  ```bash
  python j4ne.py greet <NAME>
  ```
- **Kanban Board Web App**:
  ```bash
  python j4ne.py web
  ```
  Access the app at `http://localhost:8000/`.

## TROUBLESHOOTING

### Hugging Face Issues
- **Model not found**: Ensure the model name is correct and publicly available
- **API rate limits**: Get a Hugging Face token for better rate limits
- **Slow responses**: Try a smaller/faster model like `microsoft/DialoGPT-medium`

### Environment Issues
- **Import errors**: Ensure all dependencies are installed with `pip install -r requirements.txt`
- **Client initialization fails**: Check your `.env` configuration matches the examples above

### Tool Calling Issues
- **Tools not working**: Some models handle structured output better than others
- **Try switching to**: `mistralai/Mistral-7B-Instruct-v0.1` for better tool calling support
>>>>>>> 302b8f27
<|MERGE_RESOLUTION|>--- conflicted
+++ resolved
@@ -1,4 +1,3 @@
-<<<<<<< HEAD
 # J4NE - Multi-Platform Chat Bot with Agent Capabilities
 
 J4NE is a versatile chat bot that supports multiple platforms including IRC, Twitch, Discord, and Twitter. It also includes a local agent system that can access software tools and perform various tasks.
@@ -50,53 +49,6 @@
 ```
 
 ### 3. First-Time Setup
-=======
-# J4NE - AI Chat Bot with Data Visualizations
-
-J4NE is a versatile chat bot with data visualization capabilities that supports multiple platforms including IRC, Twitch, Discord, and Twitter. The bot now supports both Azure OpenAI and Hugging Face models for AI inference.
-
-## SYSTEM REQUIREMENTS
-- Python 3.7 or later
-- The application uses Python's virtual environment feature with dependencies listed in `requirements.txt`
-
-## QUICK START
-
-### 1. Set up Python Virtual Environment
-```bash
-python3 -m venv .venv
-source .venv/bin/activate  # On Windows: .venv\Scripts\activate
-pip install -r requirements.txt
-```
-
-### 2. Configure AI Inference
-Copy the example environment file and configure your preferred AI provider:
-```bash
-cp .env.example .env
-```
-
-Edit `.env` to configure either Hugging Face (recommended) or Azure OpenAI:
-
-#### Option A: Hugging Face (Recommended)
-```bash
-HF_MODEL_NAME=microsoft/DialoGPT-medium
-HF_API_TOKEN=your_hugging_face_token_here
-```
-
-#### Option B: Azure OpenAI (Legacy)
-```bash
-AZURE_OPENAI_ENDPOINT=https://your-resource.openai.azure.com/
-AZURE_OPENAI_API_MODEL=your-deployment-name
-AZURE_OPENAI_API_VERSION=2023-12-01-preview
-```
-
-### 3. Get Hugging Face Token (if using HF API)
-1. Visit [Hugging Face Settings](https://huggingface.co/settings/tokens)
-2. Create a new token with read permissions
-3. Add it to your `.env` file as `HF_API_TOKEN`
-
-## GETTING J4NE UP AND RUNNING
-**Important:** Ensure that a file named `keys.py` exists in the project root. This file will store credentials for various networks (e.g., Discord, Twitch, etc.).
->>>>>>> 302b8f27
 
 Initialize the database tables:
 
@@ -104,7 +56,6 @@
 python j4ne.py --mktables
 ```
 
-<<<<<<< HEAD
 ## Running the Bot
 
 ### Basic Usage
@@ -112,235 +63,45 @@
 ```bash
 # Start the bot with default settings
 python j4ne.py
-
-# Disable specific networks
-python j4ne.py --twitter=False --twitch=False
 ```
 
-### Discord Setup
+Add any optional arguments as needed (e.g., enabling/disabling networks, setting debug mode).
 
-1. Create a Discord application at [Discord Developer Portal](https://discord.com/developers/applications)
-2. Copy the "Client ID" and "Token" into your `.env` file
-3. Generate an invitation link:
-=======
-## DISCORD CONFIGURATION
-1. **Create a Discord Application**:
-   - Visit [Discord Developer Portal](https://discord.com/developers/applications).
-   - Copy the "Client ID" and "Token" into your `keys.py`.
-2. **Generate an Invitation Link**:
-   - Run the bot with the `--newbot` option to get an invitation link for your server:
->>>>>>> 302b8f27
-   ```bash
-   python j4ne.py --newbot
-   ```
-
-<<<<<<< HEAD
-## Agent Capabilities
-
-J4NE includes a local agent system that can access various tools. The agent uses Azure OpenAI for LLM capabilities.
-
-### 1. Starting the Agent
-
-The agent is integrated into the main chat loop and can be started with:
-
-```bash
-python j4ne.py chat
-```
-
-This will start the chat interface where you can interact with the agent. By default, the agent uses a multiplexer that provides access to both filesystem and database tools.
-
-### 2. Available Agent Tools
-
-The agent has access to the following tools:
-
-- **Filesystem Tools**:
-  - `fs_list-files`: List files in a directory
-  - `fs_read-file`: Read file contents
-  - `fs_write-file`: Write to a file
-  - `fs_delete-file`: Delete a file or directory
-
-- **Database Tools**:
-  - `db_read_query`: Execute SELECT queries
-  - `db_write_query`: Execute INSERT/UPDATE/DELETE queries
-  - `db_create_table`: Create database tables
-  - `db_list_tables`: List all tables
-  - `db_describe_table`: Get table schema
-  - `db_append_insight`: Add business insights
-
-### 3. Troubleshooting
-
-If you encounter issues with the agent:
-
-1. **Azure OpenAI Connection**: Ensure your `.env` file contains the correct Azure OpenAI credentials with the proper format:
-   - `AZURE_OPENAI_ENDPOINT` should be the base URL (e.g., `https://your-resource-name.openai.azure.com/`)
-   - `AZURE_OPENAI_API_MODEL` should include the `deployments/` prefix (e.g., `deployments/gpt-4.1`)
-
-2. **Path Issues**: Make sure the paths to the server scripts are correct. The code automatically detects Windows vs. Unix paths for the Python executable.
-
-3. **Logging**: Enable verbose logging to see more details about what's happening:
-   ```bash
-   python j4ne.py chat --verbose
-   ```
-
-4. **Process Management**: If the agent seems to hang, check if there are any orphaned Python processes that need to be terminated.
-
-5. **Multiplexer Freezing**: If the multiplexer freezes after "Launching MCP Server", use the debugging tools:
-   ```bash
-   # Run the debugging script to test the multiplexer directly
-   python debug_multiplexer.py
-   ```
-   See [DEBUGGING.md](DEBUGGING.md) for detailed troubleshooting steps.
-
-## Web Interface
-
-J4NE includes a Kanban board web interface:
-
-=======
-## BOT OPTIONS
-1. **First-Time Setup**:
-   - On your first run, use the following options:
-   ```bash
-   python j4ne.py --mktables
-   ```
-2. **Network-Specific Configuration**:
-   - To disable a network, pass an argument like `--twitter=False` when launching:
-   ```bash
-   python j4ne.py --twitter=False
-   ```
-
-## STATIC ASSETS
-Static files (e.g., GIFs, customized CSS) are stored in the `/static` directory:
-- Images for reactions (e.g., `anneLewd4.gif`, `lul.PNG`).
-- Libraries such as `moment.2.13.0.min.js`.
-
-## DATABASE MANAGEMENT
-1. The bot uses SQLite by default:
-   - The database is located in `database.db`.
-2. Migrations or updates can be handled via `db.py`.
-
-## PROJECT STRUCTURE
-- **`api/`:** REST API handlers.
-- **`chatters/`, `commands/`:** Chat functionality.
-- **`networks/`, `static/`, `templates/`:** Integrations and assets.
-- **`tests/`:** Unit tests.
-
-## RUNNING THE BOT
-To start the bot, run:
->>>>>>> 302b8f27
-```bash
-# Start the web server
-python j4ne.py web
-```
-
-<<<<<<< HEAD
-This starts a web server on `http://localhost:8000/` with the following features:
-
-- Main board view: [http://localhost:8000/](http://localhost:8000/)
-- API endpoints:
-  - `GET /api/kanban` — fetch the board
-  - `POST /api/kanban/add` — add a card
-  - `POST /api/kanban/move` — move a card
-  - `POST /api/kanban/delete` — delete a card
-
-## Project Structure
-
-- **`api/`**: REST API handlers
-- **`chatters/` and `commands/`**: Chat functionality and command handlers
-  - `chatters/cli.py`: Agent client implementation
-  - `chatters/__init__.py`: Chat loop and agent initialization
-- **`networks/`**: Platform integrations (Discord, Twitch, IRC, Twitter)
-- **`servers/`**: Agent tool servers
-  - `filesystem.py`: File system access tools
-  - `localsqlite.py`: Database query tools
-  - `multiplexer_fixed.py`: Tool server multiplexer with improved error handling
-  - `openaidiff.py`: File patching utility
-- **`static/` and `templates/`**: Web interface assets
-- **`tests/`**: Unit tests
-
-## Command-Line Options
-
-```bash
-# Show help
-python j4ne.py --help
-
-# Enable verbose logging
-python j4ne.py --verbose
-
-# Start the chat loop (default)
-python j4ne.py chat
-
-# Start the web server
-python j4ne.py web
-
-# Send a greeting
-python j4ne.py greet <name>
-```
-
-## Development
-
-The project is structured to allow easy extension with new features:
-
-1. Add new commands in the `commands/` directory
-2. Add new network integrations in the `networks/` directory
-3. Add new agent tools in the `servers/` directory
-4. Extend the agent capabilities in `chatters/cli.py`
-
-### Adding New Tools
-
-To add a new tool server:
-
-1. Create a new server file in the `servers/` directory
-2. Implement the MCP protocol (see existing servers for examples)
-3. Update the multiplexer to include your new server
-
-## Future Work
-
-See [PLAN.md](PLAN.md) for planned features and improvements.
-=======
-## AI MODEL RECOMMENDATIONS
-
-### For Tool Calling and Structured Output
-- `mistralai/Mistral-7B-Instruct-v0.1` - Excellent for tool calling
-- `codellama/CodeLlama-7b-Instruct-hf` - Good for code-related tasks
-- `meta-llama/Llama-2-7b-chat-hf` - Strong instruction following
-
-### For Conversational Chat
-- `microsoft/DialoGPT-medium` - Lightweight, good for casual chat
-- `microsoft/DialoGPT-large` - Better quality, more resource intensive
-
-### API Inference
-- **Easy Setup**: No local resources needed, just set your model name and optional API token
-- **Rate Limits**: Subject to Hugging Face API rate limits (get a token for better limits)
-- **Model Variety**: Access to thousands of models on Hugging Face Hub
+---
 
 ## COMMAND-LINE USAGE
-You can execute different modules/features using subcommands:
-- **Chat Loop**:
+
+You can launch different modules and features using subcommands:
+
+- **Default / Chat Loop** (start interactive chat):
   ```bash
   python j4ne.py chat
   ```
-- **Greet**:
+  Or just:
+  ```bash
+  python j4ne.py
+  ```
+
+- **Greet** (print a styled greeting in the logs):
   ```bash
   python j4ne.py greet <NAME>
   ```
-- **Kanban Board Web App**:
+
+- **Kanban Board Web App** (launch web server):
   ```bash
   python j4ne.py web
   ```
-  Access the app at `http://localhost:8000/`.
+  This starts a web server on `http://localhost:8000/`, hosting the Kanban board interface and API. Static files are served from `/static`. The Kanban board persists data in `kanban.json`.
 
-## TROUBLESHOOTING
+  - Main board view: [http://localhost:8000/](http://localhost:8000/)
+  - API endpoints:
+    - `GET /api/kanban` — fetch the board
+    - `POST /api/kanban/add` — add a card
+    - `POST /api/kanban/move` — move a card
+    - `POST /api/kanban/delete` — delete a card
 
-### Hugging Face Issues
-- **Model not found**: Ensure the model name is correct and publicly available
-- **API rate limits**: Get a Hugging Face token for better rate limits
-- **Slow responses**: Try a smaller/faster model like `microsoft/DialoGPT-medium`
+- **Verbose Logging**: Add `--verbose` to any command for debug output.
 
-### Environment Issues
-- **Import errors**: Ensure all dependencies are installed with `pip install -r requirements.txt`
-- **Client initialization fails**: Check your `.env` configuration matches the examples above
+---
 
-### Tool Calling Issues
-- **Tools not working**: Some models handle structured output better than others
-- **Try switching to**: `mistralai/Mistral-7B-Instruct-v0.1` for better tool calling support
->>>>>>> 302b8f27
+Let me know if you want any further customization or info included! I can write this to README.md if you’re happy with it.